import json
import argparse
import multiprocessing
from pathlib import Path

import torch

from argus.callbacks import (
    Checkpoint,
    LoggingToFile,
    LoggingToCSV,
    CosineAnnealingLR,
    LambdaLR,
)

from src.ball_action.data_loaders import RandomSeekDataLoader, SequentialDataLoader
from src.ball_action.datasets import TrainActionBallDataset, ValActionBallDataset
from src.ball_action.indexes import StackIndexesGenerator, FrameIndexShaker
from src.ball_action.augmentations import get_train_augmentations
from src.ball_action.metrics import AveragePrecision, Accuracy
from src.ball_action.target import MaxWindowTargetsProcessor
from src.ball_action.argus_models import BallActionModel
from src.ball_action.annotations import get_videos_data
from src.ema import ModelEma, EmaCheckpoint
from src.frames import get_frames_processor
from src.ball_action import constants


parser = argparse.ArgumentParser()
parser.add_argument("--experiment", required=True, type=str)
args = parser.parse_args()


def get_lr(base_lr, batch_size):
    return base_lr * (batch_size / 8)


IMAGE_SIZE = (1280, 736)
BATCH_SIZE = 4
BASE_LR = 6e-4
FRAME_STACK_SIZE = 15
FRAME_STACK_STEP = 2
CONFIG = dict(
    image_size=IMAGE_SIZE,
    batch_size=BATCH_SIZE,
    base_lr=BASE_LR,
    min_base_lr=BASE_LR * 0.01,
    use_ema=True,
    ema_decay=0.999,
    frame_stack_size=FRAME_STACK_SIZE,
    frame_stack_step=FRAME_STACK_STEP,
    max_targets_window_size=15,
    train_epoch_size=6000,
    train_action_prob=0.5,
    train_action_random_shift=4,
    metric_accuracy_threshold=0.5,
    num_nvenc_workers=3,
    num_opencv_workers=1,
    num_epochs=[2, 12],
    stages=["warmup", "train"],
    experiments_dir=str(constants.experiments_dir / args.experiment),
    argus_params={
        "nn_module": ("multidim_stacker", {
            "model_name": "tf_efficientnetv2_b0",
            "num_classes": constants.num_classes,
            "num_frames": FRAME_STACK_SIZE,
            "stack_size": 3,
            "index_2d_features": 4,
            "pretrained": True,
            "num_3d_blocks": 4,
            "num_3d_features": 192,
            "expansion_3d_ratio": 3,
            "se_reduce_3d_ratio": 24,
            "num_3d_stack_proj": 256,
<<<<<<< HEAD
            "drop_rate": 0.3,
            "drop_path_rate": 0.1,
=======
            "drop_rate": 0.2,
            "drop_path_rate": 0.,
>>>>>>> 0dccf6b8
            "act_layer": "silu",
        }),
        "loss": "BCEWithLogitsLoss",
        "optimizer": ("AdamW", {"lr": get_lr(BASE_LR, BATCH_SIZE)}),
        "device": [f"cuda:{i}" for i in range(torch.cuda.device_count())],
        "image_size": IMAGE_SIZE,
        "frame_stack_size": FRAME_STACK_SIZE,
        "frame_stack_step": FRAME_STACK_STEP,
        "amp": True,
        "iter_size": 1,
        "frames_processor": ("pad_normalize", {
            "size": IMAGE_SIZE,
            "pad_mode": "constant",
            "fill_value": 0,
        }),
    },
    frame_index_shaker={
        "shifts": [-1, 0, 1],
        "weights": [0.2, 0.6, 0.2],
        "prob": 0.5,
    },
)


def train_ball_action(config: dict, save_dir: Path):
    model = BallActionModel(config["argus_params"])
    if "pretrained" in model.params["nn_module"][1]:
        model.params["nn_module"][1]["pretrained"] = False

    augmentations = get_train_augmentations(config["image_size"])
    model.augmentations = augmentations

    targets_processor = MaxWindowTargetsProcessor(
        window_size=config["max_targets_window_size"]
    )
    frames_processor = get_frames_processor(*config["argus_params"]["frames_processor"])
    indexes_generator = StackIndexesGenerator(
        config["frame_stack_size"],
        config["frame_stack_step"],
    )
    frame_index_shaker = FrameIndexShaker(**config["frame_index_shaker"])

    if config["use_ema"]:
        ema_decay = config["ema_decay"]
        print(f"EMA decay: {ema_decay}")
        model.model_ema = ModelEma(model.nn_module, decay=ema_decay)
        checkpoint = EmaCheckpoint
    else:
        checkpoint = Checkpoint

    device = torch.device(config["argus_params"]["device"][0])
    train_data = get_videos_data(constants.train_games)
    train_dataset = TrainActionBallDataset(
        train_data,
        indexes_generator=indexes_generator,
        epoch_size=config["train_epoch_size"],
        action_prob=config["train_action_prob"],
        action_random_shift=config["train_action_random_shift"],
        target_process_fn=targets_processor,
        frames_process_fn=frames_processor,
        frame_index_shaker=frame_index_shaker,
    )
    print(f"Train dataset len {len(train_dataset)}")
    val_data = get_videos_data(constants.val_games, add_empty_actions=True)
    val_dataset = ValActionBallDataset(
        val_data,
        indexes_generator=indexes_generator,
        target_process_fn=targets_processor,
        frames_process_fn=frames_processor,
    )
    print(f"Val dataset len {len(val_dataset)}")
    train_loader = RandomSeekDataLoader(train_dataset,
                                        batch_size=config["batch_size"],
                                        num_nvenc_workers=config["num_nvenc_workers"],
                                        num_opencv_workers=config["num_opencv_workers"],
                                        gpu_id=device.index)
    val_loader = SequentialDataLoader(
        val_dataset,
        batch_size=config["batch_size"],
        frame_buffer_size=config["frame_stack_size"] * config["frame_stack_step"],
        gpu_id=device.index
    )

    for num_epochs, stage in zip(config["num_epochs"], config["stages"]):
        callbacks = [
            LoggingToFile(save_dir / "log.txt", append=True),
            LoggingToCSV(save_dir / "log.csv", append=True),
        ]

        num_iterations = (len(train_dataset) // config["batch_size"]) * num_epochs
        if stage == "train":
            checkpoint_format = "model-{epoch:03d}-{val_average_precision:.6f}.pth"
            callbacks += [
                checkpoint(save_dir, file_format=checkpoint_format, max_saves=1),
                CosineAnnealingLR(
                    T_max=num_iterations,
                    eta_min=get_lr(config["min_base_lr"], config["batch_size"]),
                    step_on_iteration=True
                ),
            ]
        elif stage == "warmup":
            callbacks += [
                LambdaLR(lambda x: x / num_iterations,
                         step_on_iteration=True),
            ]

        metrics = [
            AveragePrecision(),
            Accuracy(threshold=config["metric_accuracy_threshold"]),
        ]

        model.fit(train_loader,
                  val_loader=val_loader,
                  num_epochs=num_epochs,
                  callbacks=callbacks,
                  metrics=metrics)

    train_loader.stop_workers()
    val_loader.stop_workers()


if __name__ == "__main__":
    multiprocessing.set_start_method("spawn")

    experiments_dir = Path(CONFIG["experiments_dir"])
    print("Experiment dir", experiments_dir)
    if not experiments_dir.exists():
        experiments_dir.mkdir(parents=True, exist_ok=True)
    else:
        print(f"Folder {experiments_dir} already exists.")

    with open(experiments_dir / "source.py", "w") as outfile:
        outfile.write(open(__file__).read())

    print("Experiment config", CONFIG)
    with open(experiments_dir / "config.json", "w") as outfile:
        json.dump(CONFIG, outfile, indent=4)

    train_ball_action(CONFIG, experiments_dir)<|MERGE_RESOLUTION|>--- conflicted
+++ resolved
@@ -72,13 +72,8 @@
             "expansion_3d_ratio": 3,
             "se_reduce_3d_ratio": 24,
             "num_3d_stack_proj": 256,
-<<<<<<< HEAD
             "drop_rate": 0.3,
             "drop_path_rate": 0.1,
-=======
-            "drop_rate": 0.2,
-            "drop_path_rate": 0.,
->>>>>>> 0dccf6b8
             "act_layer": "silu",
         }),
         "loss": "BCEWithLogitsLoss",
